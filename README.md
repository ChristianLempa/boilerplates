--- conflicted
+++ resolved
@@ -8,11 +8,7 @@
 
 > :warning: Be aware, products can change over time. I do my best to keep up with the latest changes and releases, but please understand that this won’t always be the case.
 
-<<<<<<< HEAD
 I created them as free resources to be used in your specific use cases. If you're searching for detailed, in-depth tutorials on some tools or technologies, check out my YouTube Channel: [Christian Lempa](https://www.youtube.com/channel/UCZNhwA1B5YqiY1nLzmM0ZRg).
-=======
-I created them as free resources to be used in your specific use cases. If you're searching for detailed, in-depth tutorials on some tools or technologies, check out my YouTube Channel: [Christian Lempa](https://www.youtube.com/@christianlempa).
->>>>>>> 743e4248
 
 ## Contribution
 
