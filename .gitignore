# Ignore local development files
**/.vscode
**/.DS_Store

# Docker Secrets, Environment Files
**/secret.*
**/.env
**/.envrc

# Ignore Ansible
**/.ansible

# Python
**/__pycache__/
**/*.py[cod]
**/*.pyo
**/*.pyd
**/.venv
**/venv/

# Packaging
*.egg-info/

# Installation tracking
.installed-version

# Test outputs
tests/
<<<<<<< HEAD
config.yaml

*~
=======
config.yaml
>>>>>>> 27df602f
<|MERGE_RESOLUTION|>--- conflicted
+++ resolved
@@ -26,10 +26,6 @@
 
 # Test outputs
 tests/
-<<<<<<< HEAD
 config.yaml
 
-*~
-=======
-config.yaml
->>>>>>> 27df602f
+*~