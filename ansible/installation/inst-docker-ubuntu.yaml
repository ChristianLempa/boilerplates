--- conflicted
+++ resolved
@@ -1,14 +1,8 @@
 ---
-<<<<<<< HEAD
-- name: install docker
-  hosts: "all"
-  become: yes
-=======
 - name: Install docker
   hosts: "{{ my_hosts | d([]) }}"
   become: true
 
->>>>>>> 3fe0e489
   tasks:
     - name: Install docker dependencies
       ansible.builtin.apt:
