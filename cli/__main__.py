#!/usr/bin/env python3
"""
Main entry point for the Boilerplates CLI application.
This file serves as the primary executable when running the CLI.
"""

from __future__ import annotations

import importlib
import logging
import pkgutil
import sys
from pathlib import Path
from typing import Optional
from typer import Typer, Option
from rich.console import Console
import cli.modules
from cli.core.registry import registry
from cli.core import repo
from cli import __version__
# Using standard Python exceptions instead of custom ones

app = Typer(
    help="CLI tool for managing infrastructure boilerplates.\n\n[dim]Easily generate, customize, and deploy templates for Docker Compose, Terraform, Kubernetes, and more.\n\n [white]Made with 💜 by [bold]Christian Lempa[/bold]",
    add_completion=True,
    rich_markup_mode="rich",
)
console = Console()


def setup_logging(log_level: str = "WARNING") -> None:
    """Configure the logging system with the specified log level.

    Args:
        log_level: The logging level (DEBUG, INFO, WARNING, ERROR, CRITICAL)

    Raises:
        ValueError: If the log level is invalid
        RuntimeError: If logging configuration fails
    """
    numeric_level = getattr(logging, log_level.upper(), None)
    if not isinstance(numeric_level, int):
        raise ValueError(
            f"Invalid log level '{log_level}'. Valid levels: DEBUG, INFO, WARNING, ERROR, CRITICAL"
        )

    try:
        logging.basicConfig(
            level=numeric_level,
            format="%(asctime)s - %(name)s - %(levelname)s - %(message)s",
            datefmt="%Y-%m-%d %H:%M:%S",
        )

        logger = logging.getLogger(__name__)
        logger.setLevel(numeric_level)
    except Exception as e:
        raise RuntimeError(f"Failed to configure logging: {e}")


@app.callback(invoke_without_command=True)
def main(
    version: Optional[bool] = Option(
        None,
        "--version",
        "-v",
        help="Show the application version and exit.",
        is_flag=True,
        callback=lambda v: console.print(f"boilerplates version {__version__}")
        or sys.exit(0)
        if v
        else None,
        is_eager=True,
    ),
    log_level: Optional[str] = Option(
        None,
        "--log-level",
        help="Set the logging level (DEBUG, INFO, WARNING, ERROR, CRITICAL). If omitted, logging is disabled.",
    ),
) -> None:
    """CLI tool for managing infrastructure boilerplates."""
    # Disable logging by default; only enable when user provides --log-level
    if log_level:
        # Re-enable logging and configure
        logging.disable(logging.NOTSET)
        setup_logging(log_level)
    else:
        # Silence all logging (including third-party) unless user explicitly requests it
        logging.disable(logging.CRITICAL)

    # Get context without type annotation (compatible with all Typer versions)
    import click

    ctx = click.get_current_context()

    # Store log level in context for potential use by other commands
    ctx.ensure_object(dict)
    ctx.obj["log_level"] = log_level

<<<<<<< HEAD
    # Check for local config.yaml and show indicator
    local_config = Path.cwd() / "config.yaml"
    if local_config.exists() and local_config.is_file():
        console.print("[dim]→ Using local config: config.yaml[/dim]")

=======
>>>>>>> 99903951
    # If no subcommand is provided, show help and friendly intro
    if ctx.invoked_subcommand is None:
        console.print(ctx.get_help())
        sys.exit(0)


def init_app() -> None:
    """Initialize the application by discovering and registering modules.

    Raises:
        ImportError: If critical module import operations fail
        RuntimeError: If application initialization fails
    """
    logger = logging.getLogger(__name__)
    failed_imports = []
    failed_registrations = []

    try:
        # Auto-discover and import all modules
        modules_path = Path(cli.modules.__file__).parent
        logger.debug(f"Discovering modules in {modules_path}")

        for finder, name, ispkg in pkgutil.iter_modules([str(modules_path)]):
            # Import both module files and packages (for multi-schema modules)
            if not name.startswith("_") and name != "base":
                try:
                    logger.debug(
                        f"Importing module: {name} ({'package' if ispkg else 'file'})"
                    )
                    importlib.import_module(f"cli.modules.{name}")
                except ImportError as e:
                    error_info = f"Import failed for '{name}': {str(e)}"
                    failed_imports.append(error_info)
                    logger.warning(error_info)
                except Exception as e:
                    error_info = f"Unexpected error importing '{name}': {str(e)}"
                    failed_imports.append(error_info)
                    logger.error(error_info)

        # Register core repo command
        try:
            logger.debug("Registering repo command")
            repo.register_cli(app)
        except Exception as e:
            error_info = f"Repo command registration failed: {str(e)}"
            failed_registrations.append(error_info)
            logger.warning(error_info)

        # Register template-based modules with app
        module_classes = list(registry.iter_module_classes())
        logger.debug(f"Registering {len(module_classes)} template-based modules")

        for name, module_cls in module_classes:
            try:
                logger.debug(f"Registering module class: {module_cls.__name__}")
                module_cls.register_cli(app)
            except Exception as e:
                error_info = (
                    f"Registration failed for '{module_cls.__name__}': {str(e)}"
                )
                failed_registrations.append(error_info)
                # Log warning but don't raise exception for individual module failures
                logger.warning(error_info)
                console.print(f"[yellow]Warning:[/yellow] {error_info}")

        # If we have no modules registered at all, that's a critical error
        if not module_classes and not failed_imports:
            raise RuntimeError("No modules found to register")

        # Log summary
        successful_modules = len(module_classes) - len(failed_registrations)
        logger.info(
            f"Application initialized: {successful_modules} modules registered successfully"
        )

        if failed_imports:
            logger.info(f"Module import failures: {len(failed_imports)}")
        if failed_registrations:
            logger.info(f"Module registration failures: {len(failed_registrations)}")

    except Exception as e:
        error_details = []
        if failed_imports:
            error_details.extend(
                ["Import failures:"] + [f"  - {err}" for err in failed_imports]
            )
        if failed_registrations:
            error_details.extend(
                ["Registration failures:"]
                + [f"  - {err}" for err in failed_registrations]
            )

        details = "\n".join(error_details) if error_details else str(e)
        raise RuntimeError(f"Application initialization failed: {details}")


def run() -> None:
    """Run the CLI application."""
    try:
        init_app()
        app()
    except (ValueError, RuntimeError) as e:
        # Handle configuration and initialization errors cleanly
        console.print(f"[bold red]Error:[/bold red] {e}")
        sys.exit(1)
    except ImportError as e:
        # Handle module import errors with detailed info
        console.print(f"[bold red]Module Import Error:[/bold red] {e}")
        sys.exit(1)
    except KeyboardInterrupt:
        # Handle Ctrl+C gracefully
        console.print("\n[yellow]Operation cancelled by user[/yellow]")
        sys.exit(130)
    except Exception as e:
        # Handle unexpected errors - show simplified message
        console.print(f"[bold red]Unexpected error:[/bold red] {e}")
        console.print("[dim]Use --log-level DEBUG for more details[/dim]")
        sys.exit(1)


if __name__ == "__main__":
    run()<|MERGE_RESOLUTION|>--- conflicted
+++ resolved
@@ -96,14 +96,6 @@
     ctx.ensure_object(dict)
     ctx.obj["log_level"] = log_level
 
-<<<<<<< HEAD
-    # Check for local config.yaml and show indicator
-    local_config = Path.cwd() / "config.yaml"
-    if local_config.exists() and local_config.is_file():
-        console.print("[dim]→ Using local config: config.yaml[/dim]")
-
-=======
->>>>>>> 99903951
     # If no subcommand is provided, show help and friendly intro
     if ctx.invoked_subcommand is None:
         console.print(ctx.get_help())
