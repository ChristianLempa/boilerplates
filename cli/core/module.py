--- conflicted
+++ resolved
@@ -32,252 +32,6 @@
       --var KEY=VALUE
       --var KEY VALUE
 
-<<<<<<< HEAD
-class Module(ABC):
-  """Streamlined base module that auto-detects variables from templates."""
-
-  def __init__(self) -> None:
-    if not all([self.name, self.description]):
-      raise ValueError(
-        f"Module {self.__class__.__name__} must define name and description"
-      )
-    
-    logger.info(f"Initializing module '{self.name}'")
-    logger.debug(f"Module '{self.name}' configuration: description='{self.description}'")
-    self.libraries = LibraryManager()
-    self.display = DisplayManager()
-
-  def list(
-    self,
-    raw: bool = Option(False, "--raw", help="Output raw list format instead of rich table")
-  ) -> list[Template]:
-    """List all templates."""
-    logger.debug(f"Listing templates for module '{self.name}'")
-    templates = []
-
-    entries = self.libraries.find(self.name, sort_results=True)
-    for template_dir, library_name in entries:
-      try:
-        template = Template(template_dir, library_name=library_name)
-        templates.append(template)
-      except Exception as exc:
-        logger.error(f"Failed to load template from {template_dir}: {exc}")
-        continue
-    
-    filtered_templates = templates
-    
-    if filtered_templates:
-      if raw:
-        # Output raw format (tab-separated values for easy filtering with awk/sed/cut)
-        # Format: ID\tNAME\tTAGS\tVERSION\tLIBRARY
-        for template in filtered_templates:
-          name = template.metadata.name or "Unnamed Template"
-          tags_list = template.metadata.tags or []
-          tags = ",".join(tags_list) if tags_list else "-"
-          version = str(template.metadata.version) if template.metadata.version else "-"
-          library = template.metadata.library or "-"
-          print(f"{template.id}\t{name}\t{tags}\t{version}\t{library}")
-      else:
-        # Output rich table format
-        self.display.display_templates_table(
-          filtered_templates,
-          self.name,
-          f"{self.name.capitalize()} templates"
-        )
-    else:
-      logger.info(f"No templates found for module '{self.name}'")
-
-    return filtered_templates
-
-  def search(
-    self,
-    query: str = Argument(..., help="Search string to filter templates by ID")
-  ) -> list[Template]:
-    """Search for templates by ID containing the search string."""
-    logger.debug(f"Searching templates for module '{self.name}' with query='{query}'")
-    templates = []
-
-    entries = self.libraries.find(self.name, sort_results=True)
-    for template_dir, library_name in entries:
-      try:
-        template = Template(template_dir, library_name=library_name)
-        templates.append(template)
-      except Exception as exc:
-        logger.error(f"Failed to load template from {template_dir}: {exc}")
-        continue
-    
-    # Apply search filtering
-    filtered_templates = [t for t in templates if query.lower() in t.id.lower()]
-    
-    if filtered_templates:
-      logger.info(f"Found {len(filtered_templates)} templates matching '{query}' for module '{self.name}'")
-      self.display.display_templates_table(
-        filtered_templates,
-        self.name,
-        f"{self.name.capitalize()} templates matching '{query}'"
-      )
-    else:
-      logger.info(f"No templates found matching '{query}' for module '{self.name}'")
-      self.display.display_warning(f"No templates found matching '{query}'", context=f"module '{self.name}'")
-
-    return filtered_templates
-
-
-  def show(
-    self,
-    id: str,
-  ) -> None:
-    """Show template details."""
-    logger.debug(f"Showing template '{id}' from module '{self.name}'")
-    template = self._load_template_by_id(id)
-
-    if not template:
-      self.display.display_error(f"Template '{id}' not found", context=f"module '{self.name}'")
-      return
-    
-    # Apply config defaults (same as in generate)
-    # This ensures the display shows the actual defaults that will be used
-    if template.variables:
-      from .config import ConfigManager
-      config = ConfigManager()
-      config_defaults = config.get_defaults(self.name)
-      
-      if config_defaults:
-        logger.debug(f"Loading config defaults for module '{self.name}'")
-        # Apply config defaults (this respects the variable types and validation)
-        successful = template.variables.apply_defaults(config_defaults, "config")
-        if successful:
-          logger.debug(f"Applied config defaults for: {', '.join(successful)}")
-      
-      # Re-sort sections after applying config (toggle values may have changed)
-      template.variables.sort_sections()
-    
-    self._display_template_details(template, id)
-
-  def _apply_variable_defaults(self, template: Template) -> None:
-    """Apply config defaults and CLI overrides to template variables.
-    
-    Args:
-        template: Template instance with variables to configure
-    """
-    if not template.variables:
-      return
-    
-    from .config import ConfigManager
-    config = ConfigManager()
-    config_defaults = config.get_defaults(self.name)
-    
-    if config_defaults:
-      logger.info(f"Loading config defaults for module '{self.name}'")
-      successful = template.variables.apply_defaults(config_defaults, "config")
-      if successful:
-        logger.debug(f"Applied config defaults for: {', '.join(successful)}")
-
-  def _apply_cli_overrides(self, template: Template, var: Optional[List[str]], ctx=None) -> None:
-    """Apply CLI variable overrides to template.
-    
-    Args:
-        template: Template instance to apply overrides to
-        var: List of variable override strings from --var flags
-        ctx: Context object containing extra args (optional, will get current context if None)
-    """
-    if not template.variables:
-      return
-    
-    # Get context if not provided (compatible with all Typer versions)
-    if ctx is None:
-      import click
-      try:
-        ctx = click.get_current_context()
-      except RuntimeError:
-        ctx = None
-    
-    extra_args = list(ctx.args) if ctx and hasattr(ctx, "args") else []
-    cli_overrides = parse_var_inputs(var or [], extra_args)
-    
-    if cli_overrides:
-      logger.info(f"Received {len(cli_overrides)} variable overrides from CLI")
-      successful_overrides = template.variables.apply_defaults(cli_overrides, "cli")
-      if successful_overrides:
-        logger.debug(f"Applied CLI overrides for: {', '.join(successful_overrides)}")
-
-  def _collect_variable_values(self, template: Template, interactive: bool) -> Dict[str, Any]:
-    """Collect variable values from user prompts and template defaults.
-    
-    Args:
-        template: Template instance with variables
-        interactive: Whether to prompt user for values interactively
-        
-    Returns:
-        Dictionary of variable names to values
-    """
-    variable_values = {}
-    
-    # Collect values interactively if enabled
-    if interactive and template.variables:
-      prompt_handler = PromptHandler()
-      collected_values = prompt_handler.collect_variables(template.variables)
-      if collected_values:
-        variable_values.update(collected_values)
-        logger.info(f"Collected {len(collected_values)} variable values from user input")
-    
-    # Add satisfied variable values (respects dependencies and toggles)
-    if template.variables:
-      variable_values.update(template.variables.get_satisfied_values())
-    
-    return variable_values
-  def _check_output_directory(self, output_dir: Path, rendered_files: Dict[str, str], 
-                              interactive: bool) -> Optional[List[Path]]:
-    """Check output directory for conflicts and get user confirmation if needed.
-    
-    Args:
-        output_dir: Directory where files will be written
-        rendered_files: Dictionary of file paths to rendered content
-        interactive: Whether to prompt user for confirmation
-        
-    Returns:
-        List of existing files that will be overwritten, or None to cancel
-    """
-    dir_exists = output_dir.exists()
-    dir_not_empty = dir_exists and any(output_dir.iterdir())
-    
-    # Check which files already exist
-    existing_files = []
-    if dir_exists:
-      for file_path in rendered_files.keys():
-        full_path = output_dir / file_path
-        if full_path.exists():
-          existing_files.append(full_path)
-    
-    # Warn if directory is not empty
-    if dir_not_empty:
-      if interactive:
-        details = []
-        if existing_files:
-          details.append(f"{len(existing_files)} file(s) will be overwritten.")
-        
-        if not self.display.display_warning_with_confirmation(
-          f"Directory '{output_dir}' is not empty.",
-          details if details else None,
-          default=False
-        ):
-          self.display.display_info("Generation cancelled")
-          return None
-      else:
-        # Non-interactive mode: show warning but continue
-        logger.warning(f"Directory '{output_dir}' is not empty")
-        if existing_files:
-          logger.warning(f"{len(existing_files)} file(s) will be overwritten")
-    
-    return existing_files
-
-  def _get_generation_confirmation(self, output_dir: Path, rendered_files: Dict[str, str], 
-                                    existing_files: Optional[List[Path]], dir_not_empty: bool, 
-                                    dry_run: bool, interactive: bool) -> bool:
-    """Display file generation confirmation and get user approval.
-    
-=======
->>>>>>> 27df602f
     Args:
       var_options: List of variable options from CLI
       extra_args: Additional arguments that may contain values
@@ -285,216 +39,6 @@
     Returns:
       Dictionary of parsed variables
     """
-<<<<<<< HEAD
-    import os
-    
-    console.print()
-    console.print("[bold cyan]Dry Run Mode - Simulating File Generation[/bold cyan]")
-    console.print()
-    
-    # Simulate directory creation
-    self.display.display_heading("Directory Operations", icon_type="folder")
-    
-    # Check if output directory exists
-    if output_dir.exists():
-      self.display.display_success(f"Output directory exists: [cyan]{output_dir}[/cyan]")
-      # Check if we have write permissions
-      if os.access(output_dir, os.W_OK):
-        self.display.display_success("Write permission verified")
-      else:
-        self.display.display_warning("Write permission may be denied")
-    else:
-      console.print(f"  [dim]→[/dim] Would create output directory: [cyan]{output_dir}[/cyan]")
-      # Check if parent directory exists and is writable
-      parent = output_dir.parent
-      if parent.exists() and os.access(parent, os.W_OK):
-        self.display.display_success("Parent directory writable")
-      else:
-        self.display.display_warning("Parent directory may not be writable")
-    
-    # Collect unique subdirectories that would be created
-    subdirs = set()
-    for file_path in rendered_files.keys():
-      parts = Path(file_path).parts
-      for i in range(1, len(parts)):
-        subdirs.add(Path(*parts[:i]))
-    
-    if subdirs:
-      console.print(f"  [dim]→[/dim] Would create {len(subdirs)} subdirectory(ies)")
-      for subdir in sorted(subdirs):
-        console.print(f"    [dim]📁[/dim] {subdir}/")
-    
-    console.print()
-    
-    # Display file operations in a table
-    self.display.display_heading("File Operations", icon_type="file")
-    
-    total_size = 0
-    new_files = 0
-    overwrite_files = 0
-    file_operations = []
-    
-    for file_path, content in sorted(rendered_files.items()):
-      full_path = output_dir / file_path
-      file_size = len(content.encode('utf-8'))
-      total_size += file_size
-      
-      # Determine status
-      if full_path.exists():
-        status = "Overwrite"
-        overwrite_files += 1
-      else:
-        status = "Create"
-        new_files += 1
-      
-      file_operations.append((file_path, file_size, status))
-    
-    self.display.display_file_operation_table(file_operations)
-    console.print()
-    
-    # Summary statistics
-    if total_size < 1024:
-      size_str = f"{total_size}B"
-    elif total_size < 1024 * 1024:
-      size_str = f"{total_size / 1024:.1f}KB"
-    else:
-      size_str = f"{total_size / (1024 * 1024):.1f}MB"
-    
-    summary_items = {
-      "Total files:": str(len(rendered_files)),
-      "New files:": str(new_files),
-      "Files to overwrite:": str(overwrite_files),
-      "Total size:": size_str
-    }
-    self.display.display_summary_table("Summary", summary_items)
-    console.print()
-    
-    # Show file contents if requested
-    if show_files:
-      console.print("[bold cyan]Generated File Contents:[/bold cyan]")
-      console.print()
-      for file_path, content in sorted(rendered_files.items()):
-        console.print(f"[cyan]File:[/cyan] {file_path}")
-        print(f"{'─'*80}")
-        print(content)
-        print()  # Add blank line after content
-      console.print()
-    
-    self.display.display_success("Dry run complete - no files were written")
-    console.print(f"[dim]Files would have been generated in '{output_dir}'[/dim]")
-    logger.info(f"Dry run completed for template '{id}' - {len(rendered_files)} files, {total_size} bytes")
-
-  def _write_generated_files(self, output_dir: Path, rendered_files: Dict[str, str], quiet: bool = False) -> None:
-    """Write rendered files to the output directory.
-    
-    Args:
-        output_dir: Directory to write files to
-        rendered_files: Dictionary of file paths to rendered content
-        quiet: Suppress output messages
-    """
-    output_dir.mkdir(parents=True, exist_ok=True)
-    
-    for file_path, content in rendered_files.items():
-      full_path = output_dir / file_path
-      full_path.parent.mkdir(parents=True, exist_ok=True)
-      with open(full_path, 'w', encoding='utf-8') as f:
-        f.write(content)
-      if not quiet:
-        console.print(f"[green]Generated file: {file_path}[/green]")  # Keep simple per-file output
-    
-    if not quiet:
-      self.display.display_success(f"Template generated successfully in '{output_dir}'")
-    logger.info(f"Template written to directory: {output_dir}")
-
-  def generate(
-    self,
-    id: str = Argument(..., help="Template ID"),
-    directory: Optional[str] = Argument(None, help="Output directory (defaults to template ID)"),
-    interactive: bool = Option(True, "--interactive/--no-interactive", "-i/-n", help="Enable interactive prompting for variables"),
-    var: Optional[list[str]] = Option(None, "--var", "-v", help="Variable override (repeatable). Supports: KEY=VALUE or KEY VALUE"),
-    dry_run: bool = Option(False, "--dry-run", help="Preview template generation without writing files"),
-    show_files: bool = Option(False, "--show-files", help="Display generated file contents in plain text (use with --dry-run)"),
-    quiet: bool = Option(False, "--quiet", "-q", help="Suppress all non-error output"),
-  ) -> None:
-    """Generate from template.
-    
-    Variable precedence chain (lowest to highest):
-    1. Module spec (defined in cli/modules/*.py)
-    2. Template spec (from template.yaml)
-    3. Config defaults (from ~/.config/boilerplates/config.yaml)
-    4. CLI overrides (--var flags)
-    
-    Examples:
-        # Generate to directory named after template
-        cli compose generate traefik
-        
-        # Generate to custom directory
-        cli compose generate traefik my-proxy
-        
-        # Generate with variables
-        cli compose generate traefik --var traefik_enabled=false
-        
-        # Preview without writing files (dry run)
-        cli compose generate traefik --dry-run
-        
-        # Preview and show generated file contents
-        cli compose generate traefik --dry-run --show-files
-    """
-    logger.info(f"Starting generation for template '{id}' from module '{self.name}'")
-    
-    # Create a display manager with quiet mode if needed
-    display = DisplayManager(quiet=quiet) if quiet else self.display
-    
-    template = self._load_template_by_id(id)
-
-    # Apply defaults and overrides
-    self._apply_variable_defaults(template)
-    self._apply_cli_overrides(template, var)
-    
-    # Re-sort sections after all overrides (toggle values may have changed)
-    if template.variables:
-      template.variables.sort_sections()
-
-    if not quiet:
-      self._display_template_details(template, id)
-      console.print()
-
-    # Collect variable values
-    variable_values = self._collect_variable_values(template, interactive)
-
-    try:
-      # Validate and render template
-      if template.variables:
-        template.variables.validate_all()
-      
-      # Check if we're in debug mode (logger level is DEBUG)
-      debug_mode = logger.isEnabledFor(logging.DEBUG)
-      
-      rendered_files, variable_values = template.render(template.variables, debug=debug_mode)
-      
-      if not rendered_files:
-        display.display_error("Template rendering returned no files", context="template generation")
-        raise Exit(code=1)
-      
-      logger.info(f"Successfully rendered template '{id}'")
-      
-      # Determine output directory
-      output_dir = Path(directory) if directory else Path(id)
-      
-      # Check for conflicts and get confirmation (skip in quiet mode)
-      if not quiet:
-        existing_files = self._check_output_directory(output_dir, rendered_files, interactive)
-        if existing_files is None:
-          return  # User cancelled
-        
-        # Get final confirmation for generation
-        dir_not_empty = output_dir.exists() and any(output_dir.iterdir())
-        if not self._get_generation_confirmation(output_dir, rendered_files, existing_files, 
-                                                 dir_not_empty, dry_run, interactive):
-          return  # User cancelled
-      else:
-        # In quiet mode, just check for existing files without prompts
-=======
     variables = {}
 
     # Parse --var KEY=VALUE format
@@ -815,7 +359,6 @@
         dir_not_empty = dir_exists and any(output_dir.iterdir())
 
         # Check which files already exist
->>>>>>> 27df602f
         existing_files = []
         if dir_exists:
             for file_path in rendered_files.keys():
