--- conflicted
+++ resolved
@@ -110,13 +110,8 @@
                     )
                     continue
 
-<<<<<<< HEAD
-                # Skip non-required variables if section is disabled
-                if not section_will_be_enabled and not variable.required:
-=======
                 # Skip all variables if section is disabled
                 if not section_will_be_enabled:
->>>>>>> 8074714b
                     logger.debug(
                         f"Skipping variable '{var_name}' from disabled section '{section_key}'"
                     )
