--- conflicted
+++ resolved
@@ -2,37 +2,6 @@
 kind: compose
 metadata:
   name: Openwebui
-<<<<<<< HEAD
-  description: |
-    # OpenWebUI
-    An **open-source web-based user interface** for managing and interacting with AI models.
-    ## Features
-    - User-friendly platform to deploy and monitor AI models
-    - Image generation and text generation support
-    - Integration with popular AI frameworks
-    - Model management and user authentication
-    - Real-time interaction
-    ## Resources
-    - **Project**: https://openwebui.io/
-    - **Documentation**: https://docs.openwebui.io/
-    - **GitHub**: https://github.com/openwebui/openwebui
-  next_steps: |
-    ## Post-Installation Steps
-    1. **Review the generated files**:
-       - Check `docker-compose.yml` for service configuration
-       - Verify environment variables in `.env`
-    2. **Start the service**:
-       ```bash
-       docker compose up -d
-       ```
-    3. **Access OpenWebUI**:
-       - Open your browser and navigate to the configured host
-       - Complete the initial setup wizard
-    4. **Configure AI models**:
-       - Add your AI model endpoints in the admin panel
-       - Set up user authentication if needed
-  version: 0.6.33
-=======
   description: >
     OpenWebUI is an open-source web-based user interface for managing and interacting with AI models.
     It provides a user-friendly platform to deploy, monitor, and utilize various AI models for tasks such as
@@ -46,7 +15,6 @@
 
     GitHub: https://github.com/openwebui/openwebui
   version: 0.6.34
->>>>>>> 7a1be691
   author: Christian Lempa
   date: '2025-10-31'
   tags:
