# Changelog

All notable changes to this project will be documented in this file.

The format is based on [Keep a Changelog](https://keepachangelog.com/en/1.1.0/),
and this project adheres to [Semantic Versioning](https://semver.org/spec/v2.0.0.html).

## [Unreleased]

<<<<<<< HEAD
## [0.0.6] - 2025-10-14

### Changed
- Pinned all dependencies to specific tested versions for consistent installations
  - typer==0.19.2
  - rich==14.1.0
  - PyYAML==6.0.2
  - python-frontmatter==1.1.0
  - Jinja2==3.1.6

### Fixed
- **Critical:** Python 3.9 compatibility - removed Context type annotations causing RuntimeError
- Context access now uses click.get_current_context() for better compatibility
- Added tests directory to .gitignore
=======
### Added
- Multiple Library Support (#1314) for git and local libraries
- Multi-Schema Module Support and Backward Compatibility (Schema-1.0)
- Schema-1.1 `network_mode` with options: bridge, host, macvlan
- Schema-1.1 `swarm` module support
- Variable-level and Section-level depenendencies `needs` with multiple values support
- Optional Variables `optional: true` to allow empty/None values
- PEP 8 formatting alignment
- CLI variable dependency validation - raises error when CLI-provided variables have unsatisfied dependencies

### Changed
- Schema-1.1 Unified Docker Swarm Placement (#1359) - Simplified swarm placement constraints into a single variable
- Refactored compose module from single file to package structure
- Dependency validation moved to `validate_all()` for better error reporting
- Schema-1.1 removed `network_enabled`, `ports_enabled` and `database_enabled` toggles (no longer optional)

### Fixed
- Required sections now ignore toggle and are always enabled
- Module spec loading based on correct template schema version
- Interactive prompts now skip all variables (including required) when parent section is disabled

## [0.0.6] - 2025-01-XX

### Added
- Support for required variables independent of section state (#1355)
  - Variables can now be marked with `required: true` in template specs
  - Required variables are always prompted, validated, and included in rendering
  - Display shows yellow `(required)` indicator for required variables
  - Required variables from disabled sections are still collected and available

### Changed
- Improved error handling and display output consistency
- Updated dependency PyYAML to v6.0.3 (Python 3.14 compatibility)
- Updated dependency rich to v14.2.0 (Python 3.14 compatibility)

### Fixed
- Absolute paths without leading slash treated as relative paths in generate command (#1357)
  - Paths like `Users/xcad/Projects/test` are now correctly normalized to `/Users/xcad/Projects/test`
  - Supports common Unix/Linux root directories: Users/, home/, usr/, opt/, var/, tmp/
- Repository fetch fails when library directory already exists (#1279)
>>>>>>> 27df602f

## [0.0.4] - 2025-01-XX

Initial public release with core CLI functionality.

[unreleased]: https://github.com/christianlempa/boilerplates/compare/v0.0.6...HEAD
<<<<<<< HEAD
[0.0.6]: https://github.com/christianlempa/boilerplates/releases/tag/v0.0.6
=======
[0.0.6]: https://github.com/christianlempa/boilerplates/compare/v0.0.4...v0.0.6
>>>>>>> 27df602f
[0.0.4]: https://github.com/christianlempa/boilerplates/releases/tag/v0.0.4<|MERGE_RESOLUTION|>--- conflicted
+++ resolved
@@ -7,7 +7,44 @@
 
 ## [Unreleased]
 
-<<<<<<< HEAD
+## [0.0.7] - 2025-10-28
+
+### Added
+- Multiple Library Support (#1314) for git and local libraries
+- Multi-Schema Module Support and Backward Compatibility (Schema-1.0)
+- Schema-1.1 `network_mode` with options: bridge, host, macvlan
+- Schema-1.1 `swarm` module support
+- Variable-level and Section-level depenendencies `needs` with multiple values support
+- Optional Variables `optional: true` to allow empty/None values
+- PEP 8 formatting alignment
+- CLI variable dependency validation - raises error when CLI-provided variables have unsatisfied dependencies
+- Support for required variables independent of section state (#1355)
+  - Variables can now be marked with `required: true` in template specs
+  - Required variables are always prompted, validated, and included in rendering
+  - Display shows yellow `(required)` indicator for required variables
+  - Required variables from disabled sections are still collected and available
+
+### Changed
+- Schema-1.1 Unified Docker Swarm Placement (#1359) - Simplified swarm placement constraints into a single variable
+- Refactored compose module from single file to package structure
+- Dependency validation moved to `validate_all()` for better error reporting
+- Schema-1.1 removed `network_enabled`, `ports_enabled` and `database_enabled` toggles (no longer optional)
+- Improved error handling and display output consistency
+- Updated dependency PyYAML to v6.0.3 (Python 3.14 compatibility)
+- Updated dependency rich to v14.2.0 (Python 3.14 compatibility)
+- Pinned all dependencies to specific tested versions for consistent installations
+
+### Fixed
+- Required sections now ignore toggle and are always enabled
+- Module spec loading based on correct template schema version
+- Interactive prompts now skip all variables (including required) when parent section is disabled
+- Absolute paths without leading slash treated as relative paths in generate command (#1357)
+  - Paths like `Users/xcad/Projects/test` are now correctly normalized to `/Users/xcad/Projects/test`
+  - Supports common Unix/Linux root directories: Users/, home/, usr/, opt/, var/, tmp/
+- Repository fetch fails when library directory already exists (#1279)
+- **Critical:** Python 3.9 compatibility - removed Context type annotations causing RuntimeError
+- Context access now uses click.get_current_context() for better compatibility
+
 ## [0.0.6] - 2025-10-14
 
 ### Changed
@@ -22,57 +59,12 @@
 - **Critical:** Python 3.9 compatibility - removed Context type annotations causing RuntimeError
 - Context access now uses click.get_current_context() for better compatibility
 - Added tests directory to .gitignore
-=======
-### Added
-- Multiple Library Support (#1314) for git and local libraries
-- Multi-Schema Module Support and Backward Compatibility (Schema-1.0)
-- Schema-1.1 `network_mode` with options: bridge, host, macvlan
-- Schema-1.1 `swarm` module support
-- Variable-level and Section-level depenendencies `needs` with multiple values support
-- Optional Variables `optional: true` to allow empty/None values
-- PEP 8 formatting alignment
-- CLI variable dependency validation - raises error when CLI-provided variables have unsatisfied dependencies
-
-### Changed
-- Schema-1.1 Unified Docker Swarm Placement (#1359) - Simplified swarm placement constraints into a single variable
-- Refactored compose module from single file to package structure
-- Dependency validation moved to `validate_all()` for better error reporting
-- Schema-1.1 removed `network_enabled`, `ports_enabled` and `database_enabled` toggles (no longer optional)
-
-### Fixed
-- Required sections now ignore toggle and are always enabled
-- Module spec loading based on correct template schema version
-- Interactive prompts now skip all variables (including required) when parent section is disabled
-
-## [0.0.6] - 2025-01-XX
-
-### Added
-- Support for required variables independent of section state (#1355)
-  - Variables can now be marked with `required: true` in template specs
-  - Required variables are always prompted, validated, and included in rendering
-  - Display shows yellow `(required)` indicator for required variables
-  - Required variables from disabled sections are still collected and available
-
-### Changed
-- Improved error handling and display output consistency
-- Updated dependency PyYAML to v6.0.3 (Python 3.14 compatibility)
-- Updated dependency rich to v14.2.0 (Python 3.14 compatibility)
-
-### Fixed
-- Absolute paths without leading slash treated as relative paths in generate command (#1357)
-  - Paths like `Users/xcad/Projects/test` are now correctly normalized to `/Users/xcad/Projects/test`
-  - Supports common Unix/Linux root directories: Users/, home/, usr/, opt/, var/, tmp/
-- Repository fetch fails when library directory already exists (#1279)
->>>>>>> 27df602f
 
 ## [0.0.4] - 2025-01-XX
 
 Initial public release with core CLI functionality.
 
-[unreleased]: https://github.com/christianlempa/boilerplates/compare/v0.0.6...HEAD
-<<<<<<< HEAD
+[unreleased]: https://github.com/christianlempa/boilerplates/compare/v0.0.7...HEAD
+[0.0.7]: https://github.com/christianlempa/boilerplates/compare/v0.0.6...v0.0.7
 [0.0.6]: https://github.com/christianlempa/boilerplates/releases/tag/v0.0.6
-=======
-[0.0.6]: https://github.com/christianlempa/boilerplates/compare/v0.0.4...v0.0.6
->>>>>>> 27df602f
 [0.0.4]: https://github.com/christianlempa/boilerplates/releases/tag/v0.0.4